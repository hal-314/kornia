--- conflicted
+++ resolved
@@ -4,16 +4,12 @@
 import torch.nn.functional as F
 
 
-<<<<<<< HEAD
 def _neight2channels_like_kernel(kernel: torch.Tensor) -> torch.Tensor:
     h, w = kernel.size()
     kernel = torch.eye(h * w, dtype=kernel.dtype, device=kernel.device)
     return kernel.view(h * w, 1, h, w)
 
-
-# Dilation
-=======
->>>>>>> e0ad8508
+  
 def dilation(
     tensor: torch.Tensor,
     kernel: torch.Tensor,
